--- conflicted
+++ resolved
@@ -35,17 +35,10 @@
 
 if __name__ == '__main__':
     datamodule = UCG2CGDataModule(
-<<<<<<< HEAD
-        cg_files       = ["/Users/jonathan/Documents/LLNLMLBackmapping/sample-data/cg/pfpatch_000000000138.npz", "/Users/jonathan/Documents/LLNLMLBackmapping/sample-data/cg/pfpatch_000000000214.npz", "/Users/jonathan/Documents/LLNLMLBackmapping/sample-data/cg/pfpatch_000000000272.npz"],
-        ucg_files      = ["/Users/jonathan/Documents/LLNLMLBackmapping/sample-data/ucg/pfpatch_000000000138_ucg.npz", "/Users/jonathan/Documents/LLNLMLBackmapping/sample-data/ucg/pfpatch_000000000214_ucg.npz", "/Users/jonathan/Documents/LLNLMLBackmapping/sample-data/ucg/pfpatch_000000000272_ucg.npz"],
-        ucg_index_file = "/Users/jonathan/Documents/LLNLMLBackmapping/sample-data/cg/all_indices_per_cluster.npz",
-        batch_size     = 3,
-=======
         cg_files       = ["sample-data/cg/pfpatch_000000000138.npz", "sample-data/cg/pfpatch_000000000214.npz", "sample-data/cg/pfpatch_000000000272.npz"],
         ucg_files      = ["sample-data/ucg/pfpatch_000000000138_ucg.npz", "sample-data/ucg/pfpatch_000000000214_ucg.npz", "sample-data/ucg/pfpatch_000000000272_ucg.npz"],
         ucg_index_file = "sample-data/cg/all_indices_per_cluster.npz",
         batch_size     = 64,
->>>>>>> bbf55ef3
         num_workers    = 1,
         train_size     = 0.9,
     )
